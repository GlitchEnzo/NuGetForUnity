--- conflicted
+++ resolved
@@ -34,7 +34,6 @@
 
                     foreach (var package in packagesToInstall)
                     {
-<<<<<<< HEAD
                         EditorUtility.DisplayProgressBar(
                             "Restoring NuGet Packages",
                             $"Restoring {package.Id} {package.Version}",
@@ -45,19 +44,6 @@
                             false,
                             slimRestore);
                         somethingChanged = true;
-=======
-                        if (package != null)
-                        {
-                            EditorUtility.DisplayProgressBar(
-                                "Restoring NuGet Packages",
-                                $"Restoring {package.Id} {package.Version}",
-                                currentProgress);
-                            NugetLogger.LogVerbose("---Restoring {0} {1}", package.Id, package.Version);
-                            NugetPackageInstaller.InstallIdentifier(package, isSlimRestoreInstall: slimRestore);
-                            somethingChanged = true;
-                        }
->>>>>>> 9b903a97
-
                         currentProgress += progressStep;
                     }
                 }
