--- conflicted
+++ resolved
@@ -1154,12 +1154,9 @@
         /// </summary>
         /// <param name="package">The identifier of the package to install.</param>
         /// <param name="refreshAssets">True to refresh the Unity asset database.  False to ignore the changes (temporarily).</param>
-<<<<<<< HEAD
-        internal static bool InstallIdentifier(NugetPackageIdentifier package, bool refreshAssets = true, bool installDeps = true)
-=======
         /// <param name="isUpdate">True to indicate we're calling method as result of Update and don't want to go through IsAlreadyImportedInEngine</param>
-        internal static bool InstallIdentifier(NugetPackageIdentifier package, bool refreshAssets = true, bool isUpdate = false)
->>>>>>> ce4df2e6
+        /// <param name="installDependencies">True to also install all dependencies of the <paramref name="package" />.</param>
+        internal static bool InstallIdentifier(NugetPackageIdentifier package, bool refreshAssets = true, bool isUpdate = false, bool installDependencies = true)
         {
             if (!isUpdate && IsAlreadyImportedInEngine(package, false))
             {
@@ -1169,14 +1166,10 @@
 
             var foundPackage = GetSpecificPackage(package);
 
-            if (foundPackage != null)
-            {
-<<<<<<< HEAD
-                return Install(foundPackage, refreshAssets, installDeps);
-=======
+            if (foundPackage == null)
+            {
                 foundPackage.IsManuallyInstalled = package.IsManuallyInstalled;
-                return Install(foundPackage, refreshAssets, isUpdate);
->>>>>>> ce4df2e6
+                return Install(foundPackage, refreshAssets, isUpdate, installDependencies);
             }
 
             Debug.LogErrorFormat("Could not find {0} {1} or greater.", package.Id, package.Version);
@@ -1204,12 +1197,8 @@
         /// </summary>
         /// <param name="package">The package to install.</param>
         /// <param name="refreshAssets">True to refresh the Unity asset database.  False to ignore the changes (temporarily).</param>
-<<<<<<< HEAD
-        public static bool Install(NugetPackage package, bool refreshAssets = true, bool installDeps = true)
-=======
-        /// <param name="isUpdate">True to indicate we're calling method as result of Update and don't want to go through IsAlreadyImportedInEngine</param>
-        public static bool Install(NugetPackage package, bool refreshAssets = true, bool isUpdate = false)
->>>>>>> ce4df2e6
+        /// <param name="isUpdate">True to indicate we're calling method as result of Update and don't want to go through IsAlreadyImportedInEngine.</param>
+        public static bool Install(NugetPackage package, bool refreshAssets = true, bool isUpdate = false, bool installDeps = true)
         {
             if (!isUpdate && IsAlreadyImportedInEngine(package, false))
             {
@@ -1502,12 +1491,8 @@
                                 string.Format("Restoring {0} {1}", package.Id, package.Version),
                                 currentProgress);
                             LogVerbose("---Restoring {0} {1}", package.Id, package.Version);
-<<<<<<< HEAD
                             InstallIdentifier(package, installDeps: installDeps);
-=======
-                            InstallIdentifier(package);
                             somethingChanged = true;
->>>>>>> ce4df2e6
                         }
 
                         currentProgress += progressStep;
