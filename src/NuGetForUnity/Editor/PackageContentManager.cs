--- conflicted
+++ resolved
@@ -109,11 +109,7 @@
         /// </param>
         /// <param name="packageId">The id of the package that is extracted.</param>
         /// <returns>True if the file can be skipped, is not needed.</returns>
-<<<<<<< HEAD
-        internal static bool ShouldSkipUnpackingOnPath(string path)
-=======
-        internal static bool ShouldSkipUnpackingOnPath([NotNull] string path, [NotNull] string packageId)
->>>>>>> 1138f263
+        internal static bool ShouldSkipUnpackingOnPath([NotNull] string path)
         {
             // skip directories & files that NuGet normally deletes
             if (path.StartsWith("_rels/", StringComparison.Ordinal) || path.Contains("/_rels/"))
